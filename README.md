--- conflicted
+++ resolved
@@ -811,46 +811,5 @@
     - ~~view~~
     - ~~decorate~~
 - [ ] Use smart pointers to ensure proper resource management.
-<<<<<<< HEAD
-    - ~~Start with `recorder`, which has huge amounts of heap allocated objects pointed to with raw
-      pointers~~
-- [ ] Use PMPL for library classes to hide implementation (private member properties/functions)
-
-####  Setting up a Point-grey PGE camera in Linux
-`oat frameserve` supports using Point Grey GIGE cameras to collect frames. I found
-the setup process to be straightforward and robust, but only after cobling together
-the following notes:
-
-- First you must assign your camera a static IP address. 
-    - The easiest way to do this is to use a Windows machine to run the the IP 
-      configurator program provided by Point Grey. If someone has a way to do this
-      without Windows, please tell me.
-- The ipv4 method should be set to __manual__.
-- Finally, you must the PG POE gigabit interface to (1) have the same network prefix and (2) be on the same subnet as your Gigabit camera. 
-    - For instance, assume that your camera was assigned the following private ipv4 configuration:
-        - Camera IP: 192.168.0.1
-        - Subnet mask: 255.255.255.0
-    - In this case, a functional ipv4 configuration for the POE Gigabit Ethernet card in the host PC could be:
-        - POE gigabit card IP: 192.168.0.100
-        - Subnet mask: 255.255.255.0
-        - DNS server IP: 192.168.1.1
-- Note that if you want to add another network interface for another camera, it must exist on a separate subnet!    
-    - For instance, we could repeat the above configuration steps for the second camera using the following settings:
-        - Camera IP: 192.168.1.1
-        - Subnet mask: 255.255.255.0
-    - In this case, a functional ipv4 configuration for the POE Gigabit Ethernet card in the host PC could be:
-        - POE gigabit card IP: 192.168.__1__.100
-        - Subnet mask: 255.255.255.0
-        - DNS server IP: 192.168.1.1
-- Next, you must enable jumbo frames on the network interface
-   - Assume that the camera is using eth2
-   - `sudo ifconfig eth2 mtu 9000` 
-- Finally, increase the amount of memory Linux uses for receive buffers using the sysctl interface
-    - `sudo sysctl -w net.core.rmem_max=1048576 net.core.rmem_default=1048576`
-	- _Note_: In order for these changes to persist after system reboots, the following lines must be manually added to the bottom of the /etc/sysctl.conf file:
-	- net.core.rmem_max=1048576
-	- net.core.rmem_default=1048576
-=======
     - ~~Start with `recorder`, which has huge amounts of heap allocated objects
-      pointed to with raw pointers~~
->>>>>>> 4820429c
+      pointed to with raw pointers~~