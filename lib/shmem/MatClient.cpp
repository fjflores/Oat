--- conflicted
+++ resolved
@@ -112,17 +112,11 @@
                 }
 
                 // Assign the latest cv::Mat and get its timestamp and write index
-                value = shared_cvmat.clone();
+                value = shared_cvmat.clone(); // TODO: this clone might not be nessesary (http://docs.opencv.org/modules/core/doc/intro.html#multi-threading-and-re-enterability)
                 current_sample_number = shared_mat_header->get_sample_number();
 
-<<<<<<< HEAD
                 // Now that this client has finished its read, update the count
                 shared_mat_header->client_read_count++;
-=======
-            // Assign the latest cv::Mat and get its timestamp and write index
-            value = shared_cvmat.clone(); // TODO: this clone might not be nessesary (http://docs.opencv.org/modules/core/doc/intro.html#multi-threading-and-re-enterability)
-            current_sample_number = shared_mat_header->get_sample_number();
->>>>>>> 431b71de
 
                 // If all clients have read, signal the barrier
                 if (shared_mat_header->client_read_count == shared_mat_header->get_number_of_clients()) {
